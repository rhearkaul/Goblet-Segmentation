--- conflicted
+++ resolved
@@ -1320,18 +1320,6 @@
 
         binary_masks = [mask > 0 for mask in self.masks]
 
-<<<<<<< HEAD
-=======
-        # Set a default resolution to x=y=1 if not available
-        if self.czi:
-            metadata = self.czi.meta
-            tree = ET.ElementTree(metadata)
-            node_dist_x = tree.find(".//Distance[@Id='X']")
-
-            if node_dist_x:
-                self.pixel_to_unit_scale = float(node_dist_x.find("Value").text) * 1e6
-
->>>>>>> 42fa79c1
         results = []
         for binary_mask in binary_masks:
             prop_df = get_prop(binary_mask)
